--- conflicted
+++ resolved
@@ -41,7 +41,6 @@
   add_mask_bool = add_mask > 0
   
   rep_rand = tf.random.uniform(shape=[seq_len], minval=0, maxval=1)
-<<<<<<< HEAD
   rep_mask = tf.logical_and(tf.logical_not(add_mask_bool), tf.logical_not(non_add_mask))
   rep_mask = tf.logical_and(
       rep_rand < (rep_ratio / (1 - 2 * del_ratio - add_ratio)), rep_mask)
@@ -49,11 +48,7 @@
       rep_mask,
       tf.constant(-1, shape=[seq_len]),
       inputs)
-=======
-  rep_mask = tf.logical_and(tf.logical_not(add_mask), non_del_mask)
-  rep_mask = tf.logical_and(
-      rep_rand < (rep_ratio / (1 - del_ratio - add_ratio)), rep_mask)
->>>>>>> 98a71801
+
 
   tgt_len_encoder = tgt_len_decoder = seq_len
   print("rep", tf.cast(rep_mask, tf.int32).numpy().tolist())
@@ -110,18 +105,6 @@
       output_decoder,
       indices=tgt_idx[:, None],
       updates=tgt_val)
-<<<<<<< HEAD
-=======
-  print(output.numpy().tolist())
-  output = tf.tensor_scatter_nd_update(
-      output,
-      indices=add_idx[:, None],
-      updates=add_val)
-  print(output.numpy().tolist())
-  print("rep", tf.cast(rep_mask, tf.int32).numpy().tolist())
-  print("add", tf.cast(add_mask, tf.int32).numpy().tolist())
-  print("del", tf.cast(del_mask, tf.int32).numpy().tolist())
->>>>>>> 98a71801
 
   add_mask_decoder = tf.math.equal(output_decoder, tf.constant(-2, shape=[tgt_len]))
   rep_mask_decoder = tf.scatter_nd(
