--- conflicted
+++ resolved
@@ -159,12 +159,8 @@
       indices=beginning_idx[:, None],
       updates=tf.ones(shape=[segment_num], dtype=tf.bool))
   enc_seq = tf.boolean_mask(inputs, enc_seq_mask)
-<<<<<<< HEAD
   enc_type = tf.boolean_mask(type_id, enc_seq_mask)
   
-=======
-
->>>>>>> 8f7026bd
   new_beginning_idx = tf.gather(
       tf.cumsum(tf.cast(enc_seq_mask, dtype=tf.int64), exclusive=True),
       beginning_idx)
@@ -178,28 +174,19 @@
   enc_seq = tf.concat(
       [enc_seq, tf.zeros(shape=[pad_len], dtype=enc_seq.dtype)],
       axis=0)
-<<<<<<< HEAD
   enc_seq = tf.reshape(enc_seq, [seq_len])
   enc_type = tf.concat(
       [enc_type, tf.zeros(shape=[pad_len], dtype=enc_type.dtype)],
       axis=0)
   enc_type = tf.reshape(enc_type, [seq_len])
 
-=======
-  enc_seq.set_shape([seq_len])
->>>>>>> 8f7026bd
   example["source"] = enc_seq
   example["source_segmentation"] = tf.cast(
       tf.not_equal(enc_seq, 0), dtype=tf.int64)
   example["source_position"] = tf.range(seq_len, dtype=tf.int64)
-<<<<<<< HEAD
   example["source_type"] = enc_type
-  
-  # decoder inp and out
-=======
 
   ##### Decoder inp and out
->>>>>>> 8f7026bd
   # add one because we append a final place holder at the end
   num_predict = num_predict + 1
   mask = tf.boolean_mask(tf.ones([seq_len], dtype=tf.int64), is_masked)
@@ -240,12 +227,8 @@
   example["target"] = dec_seq
   example["target_segmentation"] = target_seg
   example["target_position"] = tf.range(num_predict, dtype=tf.int64)
-<<<<<<< HEAD
   example["target_type"] = dec_type
   
-=======
-
->>>>>>> 8f7026bd
   # type cast for example
   type_cast(example, use_bfloat16)
 
